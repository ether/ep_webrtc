--- conflicted
+++ resolved
@@ -52,28 +52,22 @@
 
 exports.clientVars = function(hook, context, callback)
 {
-<<<<<<< HEAD
   var enabled = true;
   if(settings.ep_webrtc && settings.ep_webrtc.enabled === false){
     enabled = settings.ep_webrtc.enabled;
   }
 
-  return callback({
-    webrtc: {
-      iceServers: settings.ep_webrtc.iceServers,
-      "enabled": enabled
-=======
   var iceServers = [ {"url": "stun:stun.l.google.com:19302"} ];
   if(settings.ep_webrtc && settings.ep_webrtc.iceServers){
     iceServers = settings.ep_webrtc.iceServers;
   }
+
   return callback({
     webrtc: {
-      "iceServers": iceServers
->>>>>>> 69e86586
+      "iceServers": iceServers,
+      "enabled": enabled
     }
   });
-
 };
 
 exports.handleMessage = function ( hook, context, callback )
